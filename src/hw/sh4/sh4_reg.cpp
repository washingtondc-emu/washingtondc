/*******************************************************************************
 *
 *
 *    WashingtonDC Dreamcast Emulator
 *    Copyright (C) 2016, 2017 snickerbockers
 *
 *    This program is free software: you can redistribute it and/or modify
 *    it under the terms of the GNU General Public License as published by
 *    the Free Software Foundation, either version 3 of the License, or
 *    (at your option) any later version.
 *
 *    This program is distributed in the hope that it will be useful,
 *    but WITHOUT ANY WARRANTY; without even the implied warranty of
 *    MERCHANTABILITY or FITNESS FOR A PARTICULAR PURPOSE.  See the
 *    GNU General Public License for more details.
 *
 *    You should have received a copy of the GNU General Public License
 *    along with this program.  If not, see <http://www.gnu.org/licenses/>.
 *
 *
 ******************************************************************************/

#include <cstring>
#include <iostream>
#include <iomanip>

#include "BaseException.hpp"
#include "sh4_excp.hpp"
#include "sh4_reg.hpp"
#include "sh4_tmu.hpp"
#include "sh4.hpp"

static bool squelch_warnings;

static struct Sh4MemMappedReg *find_reg_by_addr(addr32_t addr);

static int sh4_pdtra_reg_read_handler(Sh4 *sh4, void *buf,
                                      struct Sh4MemMappedReg const *reg_info);
static int sh4_pdtra_reg_write_handler(Sh4 *sh4, void const *buf,
                                      struct Sh4MemMappedReg const *reg_info);

static struct Sh4MemMappedReg mem_mapped_regs[] = {
    { "EXPEVT", 0xff000024, ~addr32_t(0), 4, (sh4_reg_idx_t)-1, false,
      Sh4IgnoreRegReadHandler, Sh4IgnoreRegWriteHandler, 0, 0x20 },
    { "INTEVT", 0xff000028, ~addr32_t(0), 4, (sh4_reg_idx_t)-1, false,
      Sh4IgnoreRegReadHandler, Sh4IgnoreRegWriteHandler, 0, 0x20 },
    { "MMUCR", 0xff000010, ~addr32_t(0), 4, SH4_REG_MMUCR, false,
      Sh4MmucrRegReadHandler, Sh4MmucrRegWriteHandler, 0, 0 },
    { "CCR", 0xff00001c, ~addr32_t(0), 4, SH4_REG_CCR, false,
      Sh4DefaultRegReadHandler, Sh4DefaultRegWriteHandler, 0, 0 },
    { "QACR0", 0xff000038, ~addr32_t(0), 4, SH4_REG_QACR0, false,
      Sh4WarnRegReadHandler, Sh4WarnRegWriteHandler, 0, 0 },
    { "QACR1", 0xff00003c, ~addr32_t(0), 4, SH4_REG_QACR1, false,
      Sh4WarnRegReadHandler, Sh4WarnRegWriteHandler, 0, 0 },
    { "PTEH", 0xff000000, ~addr32_t(0), 4, SH4_REG_PTEH, false,
      Sh4DefaultRegReadHandler, Sh4DefaultRegWriteHandler, 0, 0 },
    { "PTEL", 0xff000004, ~addr32_t(0), 4, SH4_REG_PTEL, false,
      Sh4DefaultRegReadHandler, Sh4DefaultRegWriteHandler, 0, 0 },
    { "TTB", 0xff000008, ~addr32_t(0), 4, SH4_REG_TTB, false,
      Sh4DefaultRegReadHandler, Sh4DefaultRegWriteHandler, 0, 0 },
    { "TEA", 0xff00000c, ~addr32_t(0), 4, SH4_REG_TEA, false,
      Sh4DefaultRegReadHandler, Sh4DefaultRegWriteHandler, 0, 0 },
    { "PTEA", 0xff000034, ~addr32_t(0), 4, SH4_REG_PTEA, false,
      Sh4DefaultRegReadHandler, Sh4DefaultRegWriteHandler, 0, 0 },
    { "TRA", 0xff000020, ~addr32_t(0), 4, (sh4_reg_idx_t)-1, false,
      Sh4TraRegReadHandler, Sh4TraRegWriteHandler, 0, 0 },

    /*
     * Bus-state registers.
     *
     * These all seem pretty low-level, so we just blindly let
     * read/write operations pass through and don't do anything
     * to react to them.
     *
     * I *am* a bit worried about ignoring GPIOIC, though.  It sounds like that
     * one might be important, but I'm just not show how (or if) I should
     * handle it at this point.
     */
    { "BCR1", 0xff800000, ~addr32_t(0), 4, (sh4_reg_idx_t)-1, true,
      Sh4IgnoreRegReadHandler, Sh4IgnoreRegWriteHandler, 0, 0 },
    { "BCR2", 0xff800004, ~addr32_t(0), 2, (sh4_reg_idx_t)-1, true,
      Sh4IgnoreRegReadHandler, Sh4IgnoreRegWriteHandler, 0, 0x3ffc },
    { "WCR1", 0xff800008, ~addr32_t(0), 4, (sh4_reg_idx_t)-1, true,
      Sh4IgnoreRegReadHandler, Sh4IgnoreRegWriteHandler,
      0, 0x77777777 },
    { "WCR2", 0xff80000c, ~addr32_t(0), 4, (sh4_reg_idx_t)-1, true,
      Sh4IgnoreRegReadHandler, Sh4IgnoreRegWriteHandler,
      0, 0xfffeefff },
    { "WCR3", 0xff800010, ~addr32_t(0), 4, (sh4_reg_idx_t)-1, true,
      Sh4IgnoreRegReadHandler, Sh4IgnoreRegWriteHandler,
      0, 0x07777777 },
    { "MCR", 0xff800014, ~addr32_t(0), 4, (sh4_reg_idx_t)-1, true,
      Sh4IgnoreRegReadHandler, Sh4IgnoreRegWriteHandler,
      0, 0 },
    { "PCR", 0xff800018, ~addr32_t(0), 2, (sh4_reg_idx_t)-1, true,
      Sh4IgnoreRegReadHandler, Sh4IgnoreRegWriteHandler,
      0, 0 },
    { "PCTRA", 0xff80002c, ~addr32_t(0), 4, SH4_REG_PCTRA, true,
      Sh4WarnRegReadHandler, Sh4WarnRegWriteHandler,
      0, 0 },
    { "PDTRA", 0xff800030, ~addr32_t(0), 2, SH4_REG_PDTRA, true,
      sh4_pdtra_reg_read_handler, sh4_pdtra_reg_write_handler,
      0, 0 },
    { "PCTRB", 0xff800040, ~addr32_t(0), 4, SH4_REG_PCTRB, true,
      Sh4WarnRegReadHandler, Sh4WarnRegWriteHandler,
      0, 0 },
    { "PDTRB", 0xff800044, ~addr32_t(0), 2, SH4_REG_PDTRB, true,
      Sh4IgnoreRegReadHandler, Sh4WarnRegWriteHandler,
      0, 0 },
    { "GPIOIC", 0xff800048, ~addr32_t(0), 2, (sh4_reg_idx_t)-1, true,
      Sh4IgnoreRegReadHandler, Sh4IgnoreRegWriteHandler,
      0, 0 },
    { "RFCR", 0xff800028, ~addr32_t(0), 2, (sh4_reg_idx_t)-1, true,
      Sh4IgnoreRegReadHandler, Sh4IgnoreRegWriteHandler,
      0, 0 },
    { "RTCOR", 0xff800024, ~addr32_t(0), 2, (sh4_reg_idx_t)-1, true,
      Sh4IgnoreRegReadHandler, Sh4IgnoreRegWriteHandler,
      0, 0 },
    { "RTCSR", 0xff80001c, ~addr32_t(0), 2, (sh4_reg_idx_t)-1, true,
      Sh4IgnoreRegReadHandler, Sh4IgnoreRegWriteHandler,
      0, 0 },

    /*
     * These two registers are kind of weird.  When you write to them, the value
     * is discarded and instead the offset from the beginning of the register
     * (either 0xff900000 for SDMR2 or 0xff940000 for SDMR3) is right-shifted
     * by 2 and that is used as the value instead.
     *
     * Like the other bus-state control registers, I've decided that these
     * registers are low-level enough that they can *probably* be ignored.
     * I've allowed all writes to transparently pass through.
     * The current implementation does not respect the unusual addressing
     * described above.  It does make the register write-only (as described in
     * the spec), which is why I feel like I don't need to bother with the
     * weird address-as-value semantics of these registers.
     */
    { "SDMR2", 0xff900000, 0xffff0000, 1, (sh4_reg_idx_t)-1, true,
      Sh4WriteOnlyRegReadHandler, Sh4IgnoreRegWriteHandler },
    { "SDMR3", 0xff940000, 0xffff0000, 1, (sh4_reg_idx_t)-1, true,
      Sh4WriteOnlyRegReadHandler, Sh4IgnoreRegWriteHandler },

    /*
     * RTC registers
     * From what I can tell, it doesn't look like these actually get used
     * because they refer to the Sh4's internal RTC and not the Dreamcast's own
     * battery-powered RTC.
     */
    { "R64CNT", 0xffc80000, ~addr32_t(0), 1, (sh4_reg_idx_t)-1, true,
      Sh4IgnoreRegReadHandler, Sh4ReadOnlyRegWriteHandler, 0, 0 },
    { "RSECCNT", 0xffc80004, ~addr32_t(0), 1, (sh4_reg_idx_t)-1, true,
      Sh4IgnoreRegReadHandler, Sh4IgnoreRegWriteHandler, 0, 0 },
    { "RMINCNT", 0xffc80008, ~addr32_t(0), 1, (sh4_reg_idx_t)-1, true,
      Sh4IgnoreRegReadHandler, Sh4IgnoreRegWriteHandler, 0, 0 },
    { "RHRCNT", 0xffc8000c, ~addr32_t(0), 1, (sh4_reg_idx_t)-1, true,
      Sh4IgnoreRegReadHandler, Sh4IgnoreRegWriteHandler, 0, 0 },
    { "RWKCNT", 0xffc80010, ~addr32_t(0), 1, (sh4_reg_idx_t)-1, true,
      Sh4IgnoreRegReadHandler, Sh4IgnoreRegWriteHandler, 0, 0 },
    { "RDAYCNT", 0xffc80014, ~addr32_t(0), 1, (sh4_reg_idx_t)-1, true,
      Sh4IgnoreRegReadHandler, Sh4IgnoreRegWriteHandler, 0, 0 },
    { "RMONCNT", 0xffc80018, ~addr32_t(0), 1, (sh4_reg_idx_t)-1, true,
      Sh4IgnoreRegReadHandler, Sh4IgnoreRegWriteHandler, 0, 0 },
    { "RYRCNT", 0xffc8001c, ~addr32_t(0), 2, (sh4_reg_idx_t)-1, true,
      Sh4IgnoreRegReadHandler, Sh4IgnoreRegWriteHandler, 0, 0 },
    { "RSECAR", 0xffc80020, ~addr32_t(0), 1, (sh4_reg_idx_t)-1, true,
      Sh4IgnoreRegReadHandler, Sh4IgnoreRegWriteHandler, 0, 0 },
    { "RMINAR", 0xffc80024, ~addr32_t(0), 1, (sh4_reg_idx_t)-1, true,
      Sh4IgnoreRegReadHandler, Sh4IgnoreRegWriteHandler, 0, 0 },
    { "RHRAR", 0xffc80028, ~addr32_t(0), 1, (sh4_reg_idx_t)-1, true,
      Sh4IgnoreRegReadHandler, Sh4IgnoreRegWriteHandler, 0, 0 },
    { "RWKAR", 0xffc8002c, ~addr32_t(0), 1, (sh4_reg_idx_t)-1, true,
      Sh4IgnoreRegReadHandler, Sh4IgnoreRegWriteHandler, 0, 0 },
    { "RDAYAR", 0xffc80030, ~addr32_t(0), 1, (sh4_reg_idx_t)-1, true,
      Sh4IgnoreRegReadHandler, Sh4IgnoreRegWriteHandler, 0, 0 },
    { "RMONAR", 0xffc80034, ~addr32_t(0), 1, (sh4_reg_idx_t)-1, true,
      Sh4IgnoreRegReadHandler, Sh4IgnoreRegWriteHandler, 0, 0 },
    { "RCR1", 0xffc80038, ~addr32_t(0), 1, (sh4_reg_idx_t)-1, true,
      Sh4IgnoreRegReadHandler, Sh4IgnoreRegWriteHandler, 0, 0 },
    { "RCR2", 0xffc8003c, ~addr32_t(0), 1, (sh4_reg_idx_t)-1, true,
      Sh4IgnoreRegReadHandler, Sh4IgnoreRegWriteHandler, 0, 0 },

    /*
     * I'm not sure what this does - something to do with standby mode (which is
     * prohibited) and low-power-consumption mode (which isn't prohibited...?),
     * but the bios always writes 3 to it, which disables the clock source for
     * the RTC and the SCI.
     */
    { "STBCR", 0xffc00004, ~addr32_t(0), 1, (sh4_reg_idx_t)-1, true,
      Sh4IgnoreRegReadHandler, Sh4IgnoreRegWriteHandler, 0, 0 },
    { "STBCR2", 0xffc00010, ~addr32_t(0), 1, (sh4_reg_idx_t)-1, true,
      Sh4IgnoreRegReadHandler, Sh4IgnoreRegWriteHandler, 0, 0 },

    /*
     * watchdog timer - IDK if this is needed.
     * If it's like other watchdog timers I've encountered in my travels then
     * all it does is it resets the system when it thinks it might be hanging.
     *
     * These two registers are supposed to be 16-bits when reading and 8-bits
     * when writing - I only support 16-bit accesses right now which is wrong
     * but hopefully inconsequential.
     */
    { "WTCNT", 0xffc00008, ~addr32_t(0), 2, (sh4_reg_idx_t)-1, true,
      Sh4IgnoreRegReadHandler, Sh4IgnoreRegWriteHandler, 0, 0 },
    { "WTCSR", 0xffc0000c, ~addr32_t(0), 2, (sh4_reg_idx_t)-1, true,
      Sh4IgnoreRegReadHandler, Sh4IgnoreRegWriteHandler, 0, 0 },

    //The Timer Unit
    { "TOCR", 0xffd80000, ~addr32_t(0), 1, SH4_REG_TOCR, true,
      sh4_tmu_tocr_read_handler, sh4_tmu_tocr_write_handler, 1, 1 },
    { "TSTR", 0xffd80004, ~addr32_t(0), 1, SH4_REG_TSTR, true,
      sh4_tmu_tstr_read_handler, sh4_tmu_tstr_write_handler, 0, 0 },
    { "TCOR0", 0xffd80008, ~addr32_t(0), 4, SH4_REG_TCOR0, true,
      Sh4DefaultRegReadHandler, Sh4DefaultRegWriteHandler,
      ~reg32_t(0), ~reg32_t(0) },
    { "TCNT0", 0xffd8000c, ~addr32_t(0), 4, SH4_REG_TCNT0, true,
      Sh4DefaultRegReadHandler, Sh4DefaultRegWriteHandler,
      ~reg32_t(0), ~reg32_t(0) },
    { "TCR0", 0xffd80010, ~addr32_t(0), 2, SH4_REG_TCR0, true,
      sh4_tmu_tcr_read_handler, sh4_tmu_tcr_write_handler, 0, 0 },
    { "TCOR1", 0xffd80014, ~addr32_t(0), 4, SH4_REG_TCOR1, true,
      Sh4DefaultRegReadHandler, Sh4DefaultRegWriteHandler,
      ~reg32_t(0), ~reg32_t(0) },
    { "TCNT1", 0xffd80018, ~addr32_t(0), 4, SH4_REG_TCNT1, true,
      Sh4DefaultRegReadHandler, Sh4DefaultRegWriteHandler,
      ~reg32_t(0), ~reg32_t(0) },
    { "TCR1", 0xffd8001c, ~addr32_t(0), 2, SH4_REG_TCR1, true,
      sh4_tmu_tcr_read_handler, sh4_tmu_tcr_write_handler, 0, 0 },
    { "TCOR2", 0xffd80020, ~addr32_t(0), 4, SH4_REG_TCOR2, true,
      Sh4DefaultRegReadHandler, Sh4DefaultRegWriteHandler,
      ~reg32_t(0), ~reg32_t(0) },
    { "TCNT2", 0xffd80024, ~addr32_t(0), 4, SH4_REG_TCNT2, true,
      Sh4DefaultRegReadHandler, Sh4DefaultRegWriteHandler,
      ~reg32_t(0), ~reg32_t(0) },
    { "TCR2", 0xffd80028, ~addr32_t(0), 2, SH4_REG_TCR2, true,
      sh4_tmu_tcr_read_handler, sh4_tmu_tcr_write_handler, 0, 0 },
    { "TCPR2", 0xffd8002c, ~addr32_t(0), 4, SH4_REG_TCPR2, true,
      Sh4DefaultRegReadHandler, Sh4DefaultRegWriteHandler, 0, 0 },

    /* DMA Controller (DMAC) */
    { "SAR1", 0xffa00010, ~addr32_t(0), 4, SH4_REG_SAR1, true,
      Sh4WarnRegReadHandler, Sh4WarnRegWriteHandler, 0, 0 },
    { "DAR1", 0xffa00014, ~addr32_t(0), 4, SH4_REG_DAR1, true,
      Sh4WarnRegReadHandler, Sh4WarnRegWriteHandler, 0, 0 },
    { "DMATCR1", 0xffa00018, ~addr32_t(0), 4, SH4_REG_DMATCR1, true,
      Sh4WarnRegReadHandler, Sh4WarnRegWriteHandler, 0, 0 },
    { "CHCR1", 0xffa0001c, ~addr32_t(0), 4, SH4_REG_CHCR1, true,
      Sh4WarnRegReadHandler, Sh4WarnRegWriteHandler, 0, 0 },
    { "SAR2", 0xffa00020, ~addr32_t(0), 4, SH4_REG_SAR2, true,
      Sh4WarnRegReadHandler, Sh4WarnRegWriteHandler, 0, 0 },
    { "DAR2", 0xffa00024, ~addr32_t(0), 4, SH4_REG_DAR2, true,
      Sh4WarnRegReadHandler, Sh4WarnRegWriteHandler, 0, 0 },
    { "DMATCR2", 0xffa00028, ~addr32_t(0), 4, SH4_REG_DMATCR2, true,
      Sh4WarnRegReadHandler, Sh4WarnRegWriteHandler, 0, 0 },
    { "CHCR2", 0xffa0002c, ~addr32_t(0), 4, SH4_REG_CHCR2, true,
      Sh4WarnRegReadHandler, Sh4WarnRegWriteHandler, 0, 0 },
    { "SAR3", 0xffa00030, ~addr32_t(0), 4, SH4_REG_SAR3, true,
      Sh4WarnRegReadHandler, Sh4WarnRegWriteHandler, 0, 0 },
    { "DAR2", 0xffa00034, ~addr32_t(0), 4, SH4_REG_DAR3, true,
      Sh4WarnRegReadHandler, Sh4WarnRegWriteHandler, 0, 0 },
    { "DMATCR3", 0xffa00038, ~addr32_t(0), 4, SH4_REG_DMATCR3, true,
      Sh4WarnRegReadHandler, Sh4WarnRegWriteHandler, 0, 0 },
    { "CHCR3", 0xffa0003c, ~addr32_t(0), 4, SH4_REG_CHCR3, true,
      Sh4WarnRegReadHandler, Sh4WarnRegWriteHandler, 0, 0 },
    { "DMAOR", 0xffa00040, ~addr32_t(0), 4, SH4_REG_DMAOR, true,
      Sh4WarnRegReadHandler, Sh4WarnRegWriteHandler, 0, 0 },

    /*
     * Serial port - I know some of the homebrew stuff uses this, but AFAIK
     * it's not critical
     *
     * SCFSR2 and SCLSR2 are only supposed to be writeable if you write 0,
     * but I made them fully R/W
     */
    { "SCSMR2", 0xffe80000, ~addr32_t(0), 2, (sh4_reg_idx_t)-1, false,
      Sh4IgnoreRegReadHandler, Sh4IgnoreRegWriteHandler, 0, 0 },
    { "SCBRR2", 0xffe80004, ~addr32_t(0), 1, (sh4_reg_idx_t)-1, false,
      Sh4IgnoreRegReadHandler, Sh4IgnoreRegWriteHandler, 0xff, 0xff },
    { "SCSCR2", 0xffe80008, ~addr32_t(0), 2, (sh4_reg_idx_t)-1, false,
      Sh4IgnoreRegReadHandler, Sh4IgnoreRegWriteHandler, 0, 0 },
    { "SCFTDR2", 0xffe8000c, ~addr32_t(0), 1, (sh4_reg_idx_t)-1, false,
      Sh4WriteOnlyRegReadHandler, Sh4IgnoreRegWriteHandler, 0xff, 0xff },
    { "SCFSR2", 0xffe80010, ~addr32_t(0), 2, (sh4_reg_idx_t)-1, false,
      Sh4IgnoreRegReadHandler, Sh4IgnoreRegWriteHandler, 0x0060, 0x0060 },
    { "SCFRDR2", 0xffe80014, ~addr32_t(0), 1, (sh4_reg_idx_t)-1, false,
      Sh4IgnoreRegReadHandler, Sh4ReadOnlyRegWriteHandler, 0, 0 },
    { "SCFCR2", 0xffe80018, ~addr32_t(0), 2, (sh4_reg_idx_t)-1, false,
      Sh4IgnoreRegReadHandler, Sh4IgnoreRegWriteHandler, 0, 0 },
    { "SCFDR2", 0xffe8001c, ~addr32_t(0), 2, (sh4_reg_idx_t)-1, false,
      Sh4IgnoreRegReadHandler, Sh4ReadOnlyRegWriteHandler, 0, 0 },
    { "SCSPTR2", 0xffe80020, ~addr32_t(0), 2, (sh4_reg_idx_t)-1, false,
      Sh4IgnoreRegReadHandler, Sh4IgnoreRegWriteHandler, 0, 0 },
    { "SCLSR2", 0xffe80024, ~addr32_t(0), 2, (sh4_reg_idx_t)-1, false,
      Sh4IgnoreRegReadHandler, Sh4IgnoreRegWriteHandler, 0, 0 },

    /* interrupt controller */
    { "ICR", 0xffd00000, ~addr32_t(0), 2, SH4_REG_ICR, true,
      Sh4DefaultRegReadHandler, Sh4DefaultRegWriteHandler, 0, 0 },
    { "IPRA", 0xffd00004, ~addr32_t(0), 2, SH4_REG_IPRA, true,
      Sh4DefaultRegReadHandler, Sh4DefaultRegWriteHandler, 0, 0 },
    { "IPRB", 0xffd00008, ~addr32_t(0), 2, SH4_REG_IPRB, true,
      Sh4DefaultRegReadHandler, Sh4DefaultRegWriteHandler, 0, 0 },
    { "IPRC", 0xffd0000c, ~addr32_t(0), 2, SH4_REG_IPRC, true,
      Sh4DefaultRegReadHandler, Sh4DefaultRegWriteHandler, 0, 0 },
    { "IPRD", 0xffd0000d, ~addr32_t(0), 2, SH4_REG_IPRD, true,
      Sh4DefaultRegReadHandler, Sh4DefaultRegWriteHandler, 0xda74, 0xda74 },

    /* User Break Controller - I don't need this, I got my own debugger */
    { "BARA", 0xff200000, ~addr32_t(0), 4, (sh4_reg_idx_t)-1, true,
      Sh4IgnoreRegReadHandler, Sh4IgnoreRegWriteHandler, 0, 0 },
    { "BAMRA", 0xff200004, ~addr32_t(0), 1, (sh4_reg_idx_t)-1, true,
      Sh4IgnoreRegReadHandler, Sh4IgnoreRegWriteHandler, 0, 0 },
    { "BBRA", 0xff200008, ~addr32_t(0), 2, (sh4_reg_idx_t)-1, true,
      Sh4IgnoreRegReadHandler, Sh4IgnoreRegWriteHandler, 0, 0 },
    { "BARB", 0xff20000c, ~addr32_t(0), 4, (sh4_reg_idx_t)-1, true,
      Sh4IgnoreRegReadHandler, Sh4IgnoreRegWriteHandler, 0, 0 },
    { "BAMRB", 0xff200010, ~addr32_t(0), 1, (sh4_reg_idx_t)-1, true,
      Sh4IgnoreRegReadHandler, Sh4IgnoreRegWriteHandler, 0, 0 },
    { "BBRB", 0xff200014, ~addr32_t(0), 2, (sh4_reg_idx_t)-1, true,
      Sh4IgnoreRegReadHandler, Sh4IgnoreRegWriteHandler, 0, 0 },
    { "BDRB", 0xff200018, ~addr32_t(0), 4, (sh4_reg_idx_t)-1, true,
      Sh4IgnoreRegReadHandler, Sh4IgnoreRegWriteHandler, 0, 0 },
    { "BDMRB", 0xff20001c, ~addr32_t(0), 4, (sh4_reg_idx_t)-1, true,
      Sh4IgnoreRegReadHandler, Sh4IgnoreRegWriteHandler, 0, 0 },
    { "BRCR", 0xff200020, ~addr32_t(0), 2, (sh4_reg_idx_t)-1, true,
      Sh4IgnoreRegReadHandler, Sh4IgnoreRegWriteHandler, 0, 0 },

    { NULL }
};

void sh4_init_regs(Sh4 *sh4) {
    sh4_poweron_reset_regs(sh4);
}

void sh4_poweron_reset_regs(Sh4 *sh4) {

    /*
     * HACK - set this variable to true on reset to stop all the registers
     * that use Sh4WarnRegWriteHandler from flooding the console with crap.
     *
     * this is needed mainly for the unit tests; they call sh4_on_hard_reset
     * often, which means that the warnings slow down tests significantly and
     * also that they piss off travis-ci by generating logs greater than 4MB
     * long.
     */
    squelch_warnings = true;

    Sh4MemMappedReg *curs = mem_mapped_regs;

    while (curs->reg_name) {
        Sh4RegWriteHandler handler = curs->on_p4_write;

        if (handler != Sh4ReadOnlyRegWriteHandler) {
            if (handler(sh4, &curs->poweron_reset_val, curs) != 0)
                BOOST_THROW_EXCEPTION(IntegrityError() <<
                                      errinfo_wtf("the reg write handler "
                                                  "returned error during a "
                                                  "poweron reset") <<
                                      errinfo_guest_addr(curs->addr) <<
                                      errinfo_regname(curs->reg_name));
        }
        curs++;
    }

<<<<<<< HEAD
    /*
     * HACK
     *
     * *technically* the value of r15 is supposed to be undefined at startup (as
     * it is with the other general-purpose registers), but when wash boots
     * in hle mode with the -u flag, some software will expect it to be set.
     *
     * I'm not sure what state it's in after bios and the IP.BIN bootstrap have
     * both taken their turns, but the individual particular situation which I'm
     * working around here is that kallistios' startup code uses it like a stack
     * pointer and immediately subtracts from it.
     *
     * Here I set it to the maximum possible value, the top of the ram.  I do
     * not know if this is correct (it probably isn't) and I do not know if this
     * is safe (it could get overwritten if software expects it to be elsewhere).
     * This is something that needs to be revisited in the future.
     *
     * The good news is that this still fits within the definition of
     * "undefined", so this won't effect bios boots and it *probably* won't
     * effect hle boots that don't use the -u flag.
     */
    *sh4_gen_reg(sh4, 15) = 0x0cffffff;
=======
    squelch_warnings = false;
>>>>>>> d8274690
}

void sh4_manual_reset_regs(Sh4 *sh4) {
    Sh4MemMappedReg *curs = mem_mapped_regs;

    while (curs->reg_name) {
        Sh4RegWriteHandler handler = curs->on_p4_write;
        if (handler(sh4, &curs->manual_reset_val, curs) != 0)
            BOOST_THROW_EXCEPTION(IntegrityError() <<
                                  errinfo_wtf("the reg write handler returned "
                                              "error during a poweron reset") <<
                                  errinfo_guest_addr(curs->addr) <<
                                  errinfo_regname(curs->reg_name));

        curs++;
    }
}

static struct Sh4MemMappedReg *find_reg_by_addr(addr32_t addr) {
    struct Sh4MemMappedReg *curs = mem_mapped_regs;

    while (curs->reg_name) {
        if (curs->addr == (addr & curs->addr_mask))
            return curs;
        curs++;
    }

    BOOST_THROW_EXCEPTION(UnimplementedError() <<
                          errinfo_feature("accessing one of the "
                                          "mem-mapped registers") <<
                          errinfo_guest_addr(addr));
}

int sh4_read_mem_mapped_reg(Sh4 *sh4, void *buf,
                            addr32_t addr, unsigned len) {
    struct Sh4MemMappedReg *mm_reg = find_reg_by_addr(addr);
    Sh4RegReadHandler handler = mm_reg->on_p4_read;

    if (len != mm_reg->len) {
        BOOST_THROW_EXCEPTION(InvalidParamError() <<
                              errinfo_length(len) <<
                              errinfo_length_expect(mm_reg->len) <<
                              errinfo_guest_addr(addr));
    }

    return handler(sh4, buf, mm_reg);
}

int sh4_write_mem_mapped_reg(Sh4 *sh4, void const *buf,
                             addr32_t addr, unsigned len) {
    struct Sh4MemMappedReg *mm_reg = find_reg_by_addr(addr);
    Sh4RegWriteHandler handler = mm_reg->on_p4_write;

    if (len != mm_reg->len) {
        BOOST_THROW_EXCEPTION(InvalidParamError() <<
                              errinfo_length(len) <<
                              errinfo_length_expect(mm_reg->len) <<
                              errinfo_guest_addr(addr));
    }

    return handler(sh4, buf, mm_reg);
}

int Sh4DefaultRegReadHandler(Sh4 *sh4, void *buf,
                             struct Sh4MemMappedReg const *reg_info) {
    assert(reg_info->len <= sizeof(reg32_t));

    memcpy(buf, sh4->reg + reg_info->reg_idx, reg_info->len);

    return 0;
}

int Sh4DefaultRegWriteHandler(Sh4 *sh4, void const *buf,
                              struct Sh4MemMappedReg const *reg_info) {
    assert(reg_info->len <= sizeof(reg32_t));

    memcpy(sh4->reg + reg_info->reg_idx, buf, reg_info->len);

    return 0;
}

int Sh4IgnoreRegReadHandler(Sh4 *sh4, void *buf,
                            struct Sh4MemMappedReg const *reg_info) {
    memcpy(buf, reg_info->addr - SH4_P4_REGSTART + sh4->reg_area,
           reg_info->len);

    return 0;
}

int Sh4IgnoreRegWriteHandler(Sh4 *sh4, void const *buf,
                             struct Sh4MemMappedReg const *reg_info) {
    memcpy(reg_info->addr - SH4_P4_REGSTART + sh4->reg_area,
           buf, reg_info->len);

    return 0;
}

int Sh4WriteOnlyRegReadHandler(Sh4 *sh4, void *buf,
                               struct Sh4MemMappedReg const *reg_info) {
    BOOST_THROW_EXCEPTION(UnimplementedError() <<
                          errinfo_feature("sh4 CPU exception for trying to "
                                          "read from a write-only CPU "
                                          "register") <<
                          errinfo_guest_addr(reg_info->addr));
}

int Sh4ReadOnlyRegWriteHandler(Sh4 *sh4, void const *buf,
                               struct Sh4MemMappedReg const *reg_info) {
    BOOST_THROW_EXCEPTION(UnimplementedError() <<
                          errinfo_feature("sh4 CPU exception for trying to "
                                          "write to a read-only CPU "
                                          "register") <<
                          errinfo_guest_addr(reg_info->addr));
}

int Sh4WarnRegReadHandler(Sh4 *sh4, void *buf,
                          struct Sh4MemMappedReg const *reg_info) {
    uint8_t val8;
    uint16_t val16;
    uint32_t val32;

    int ret_code = Sh4DefaultRegReadHandler(sh4, buf, reg_info);

    if (ret_code) {
            if (!squelch_warnings) {
                std::cerr << "WARNING: read from register " <<
                    reg_info->reg_name << std::endl;
            }
    } else {
        switch (reg_info->len) {
        case 1:
            memcpy(&val8, buf, sizeof(val8));
            if (!squelch_warnings) {
                std::cerr << "WARNING: read 0x" <<
                    std::hex << std::setfill('0') << std::setw(2) <<
                    unsigned(val8) << " from register " <<
                    reg_info->reg_name << std::endl;
            }
            break;
        case 2:
            memcpy(&val16, buf, sizeof(val16));
            if (!squelch_warnings) {
                std::cerr << "WARNING: read 0x" <<
                    std::hex << std::setfill('0') << std::setw(4) <<
                    unsigned(val16) << " from register " <<
                    reg_info->reg_name << std::endl;
            }
            break;
        case 4:
            memcpy(&val32, buf, sizeof(val32));
            if (!squelch_warnings) {
                std::cerr << "WARNING: read 0x" <<
                    std::hex << std::setfill('0') << std::setw(8) <<
                    unsigned(val32) << " from register " <<
                    reg_info->reg_name << std::endl;
            }
            break;
        default:
            if (!squelch_warnings) {
                std::cerr << "WARNING: read from register " <<
                    reg_info->reg_name << std::endl;
            }
        }
    }
    std::cerr << "(PC is " << std::hex << sh4->reg[SH4_REG_PC] << ")" << std::endl;

    return ret_code;
}

int Sh4WarnRegWriteHandler(Sh4 *sh4, void const *buf,
                           struct Sh4MemMappedReg const *reg_info) {
    uint8_t val8;
    uint16_t val16;
    uint32_t val32;

    switch (reg_info->len) {
    case 1:
        memcpy(&val8, buf, sizeof(val8));
        if (!squelch_warnings) {
            std::cerr << "WARNING: writing 0x" <<
                std::hex << std::setfill('0') << std::setw(2) <<
                unsigned(val8) << " to register " <<
                reg_info->reg_name << std::endl;
        }
        break;
    case 2:
        memcpy(&val16, buf, sizeof(val16));
        if (!squelch_warnings) {
            std::cerr << "WARNING: writing 0x" <<
                std::hex << std::setfill('0') << std::setw(4) <<
                unsigned(val16) << " to register " <<
                reg_info->reg_name << std::endl;
        }
        break;
    case 4:
        memcpy(&val32, buf, sizeof(val32));
        if (!squelch_warnings) {
            std::cerr << "WARNING: writing 0x" <<
                std::hex << std::setfill('0') << std::setw(8) <<
                unsigned(val32) << " to register " <<
                reg_info->reg_name << std::endl;
        }
        break;
    default:
        if (!squelch_warnings) {
            std::cerr << "WARNING: reading from register " <<
                reg_info->reg_name << std::endl;
        }
    }

    return Sh4DefaultRegWriteHandler(sh4, buf, reg_info);
}

static int sh4_pdtra_reg_read_handler(Sh4 *sh4, void *buf,
                                      struct Sh4MemMappedReg const *reg_info) {
    /*
     * HACK - prevent infinite loop during bios boot at pc=0x8c00b94e
     * I'm not 100% sure what I'm doing here, I *think* PDTRA has something to
     * do with the display adapter.
     *
     * Basically, the boot rom writes a sequence of values to PDTRA (with
     * pctra's i/o selects toggling occasionally) and it expects a certain
     * sequence of values when it reads back from pdtra.  I mask in the values
     * it writes as outputs into the value of pdtra which is read back (because
     * according to the sh4 spec, output bits can be read as inputs and they
     * will have the value which was last written to them) and send it either 0
     * or 3 on the input bits based on the address in the PR register.
     * Hopefully this is good enough.
     *
     * If the boot rom doesn't get a value it wants to see after 10 attempts,
     * then it branches to GBR (0x8c000000), where it will put the processor to
     * sleep with interrupts disabled (ie forever).  Presumably this is all it
     * can due to handle an error at such an early stage in the boot process.
     */

    /*
     * n_pup = "not pullup"
     * n_input = "not input"
     */
    uint16_t n_pup_mask = 0, n_input_mask = 0;
    uint32_t pctra = sh4->reg[SH4_REG_PCTRA];

    /* parse out the PCTRA register */
    unsigned bit_no;
    for (bit_no = 0; bit_no < 16; bit_no++) {
        uint32_t n_input = (1 << (bit_no * 2) & pctra) >> (bit_no * 2);
        uint32_t n_pup = (1 << (bit_no * 2 + 1) & pctra) >> (bit_no * 2 + 1);

        n_pup_mask |= n_pup << bit_no;
        n_input_mask |= n_input << bit_no;
    }

    /* show the bios what (i think) it wants to see... */
    uint16_t out_val;
    switch (sh4->reg[SH4_REG_PR]) {
    case 0x8c00b97a:
    case 0x8c00b996:
        out_val = 0;
        break;
    case 0x8c00b964:
    case 0x8c00b96e:
    case 0x8c00b980:
    case 0x8c00b98a:
    default:
        out_val = 3;
    }

    /*
     * Set cable type - for now I hardcode to composite video (because that's
     * the only one games are required to support).  In the future, there should
     * be a way to select different video output types.
     */
    out_val |= 0x0300;

    /*
     * I also need to add in a way to select the TV video type in bits 4:2.  For
     * now I leave those three bits at zero, which corresponds to NTSC.  For PAL
     * formats, some of those bits are supposed to be non-zero.
     */

    /*
     * Now combine this with the values previously written to PDTRA - remember
     * that bits set to output can be read back, and that they should have the
     * same values that were written to them.
     */
    out_val = (out_val & ~n_input_mask) |
        (sh4->reg[SH4_REG_PDTRA] & n_input_mask);

    memcpy(buf, &out_val, sizeof(out_val));

    /* I got my eye on you...*/
    if (!squelch_warnings) {
        std::cerr << "WARNING: reading 0x" <<
            std::hex << std::setfill('0') << std::setw(4) <<
            unsigned(out_val) << " from register " <<
            reg_info->reg_name << std::endl;
    }

    return 0;
}

static int sh4_pdtra_reg_write_handler(Sh4 *sh4, void const *buf,
                                       struct Sh4MemMappedReg const *reg_info) {
    uint16_t val;
    memcpy(&val, buf, sizeof(val));
    uint16_t val_orig = val;

    /*
     * n_pup = "not pullup"
     * n_input = "not input"
     */
    uint16_t n_pup_mask = 0, n_input_mask = 0;
    uint32_t pctra = sh4->reg[SH4_REG_PCTRA];

    /* parse out the PCTRA register */
    unsigned bit_no;
    for (bit_no = 0; bit_no < 16; bit_no++) {
        uint32_t n_input = (1 << (bit_no * 2) & pctra) >> (bit_no * 2);
        uint32_t n_pup = (1 << (bit_no * 2 + 1) & pctra) >> (bit_no * 2 + 1);

        n_pup_mask |= n_pup << bit_no;
        n_input_mask |= n_input << bit_no;
    }

    /* I got my eye on you...*/
    if (!squelch_warnings) {
        std::cerr << "WARNING: writing 0x" <<
            std::hex << std::setfill('0') << std::setw(4) <<
            unsigned(val) << " to register " <<
            reg_info->reg_name << " (attempted write was " <<
            unsigned(val_orig) << ")" << std::endl;
    }

    sh4->reg[SH4_REG_PDTRA] = val;

    return 0;
}<|MERGE_RESOLUTION|>--- conflicted
+++ resolved
@@ -360,7 +360,7 @@
         curs++;
     }
 
-<<<<<<< HEAD
+    squelch_warnings = false;
     /*
      * HACK
      *
@@ -383,9 +383,6 @@
      * effect hle boots that don't use the -u flag.
      */
     *sh4_gen_reg(sh4, 15) = 0x0cffffff;
-=======
-    squelch_warnings = false;
->>>>>>> d8274690
 }
 
 void sh4_manual_reset_regs(Sh4 *sh4) {
